--- conflicted
+++ resolved
@@ -208,18 +208,13 @@
         target_location=np.array([1, 1, 2.5]),
     )
 
-<<<<<<< HEAD
-    steps = 250000
-=======
-    observations, infos = parallel_env.reset()
->>>>>>> 15aa95bd
+    steps = 500
 
     def play():
         """Execution of the environment with random actions."""
         observations, infos = parallel_env.reset()
         global_step = 0
 
-<<<<<<< HEAD
         while global_step < steps:
             while global_step < steps and parallel_env.agents:
                 actions = {
@@ -227,31 +222,14 @@
                 }  # this is where you would insert your policy
                 observations, rewards, terminations, truncations, infos = parallel_env.step(actions)
                 # parallel_env.render()
-=======
-    for i in range(500):
-        while parallel_env.agents:
-            actions = {
-                agent: parallel_env.action_space(agent).sample() for agent in parallel_env.agents
-            }  # this is where you would insert your policy
-            observations, rewards, terminations, truncations, infos = parallel_env.step(actions)
-            parallel_env.render()
->>>>>>> 15aa95bd
 
                 # print("obs", observations, "reward", rewards)
 
-<<<<<<< HEAD
                 # if global_step % 100 == 0:
                 # print("SPS:", int(global_step / (time.time() - start_time)))
 
                 global_step += 1
             observations, infos = parallel_env.reset()
-=======
-            if global_step % 2000 == 0:
-                print("SPS:", int(global_step / (time.time() - start_time)))
-
-            global_step += 1
-        observations, infos = parallel_env.reset()
->>>>>>> 15aa95bd
 
     durations = np.zeros(10)
 
