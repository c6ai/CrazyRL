"""This extends MAPPO to MOMARL environments.

It scalarizes the reward vector using weighted sum scalarization. Multiple weights are generated to learn multiple policies.
The search over multiple weights is done in parallel (vmap).
"""
import argparse
import os
import time
from distutils.util import strtobool
from typing import List, NamedTuple, Sequence, Tuple

import chex
import distrax
import flax.linen as nn
import jax
import jax.numpy as jnp
import numpy as np
import optax
import orbax.checkpoint
from distrax import MultivariateNormalDiag
from etils import epath
from flax.linen.initializers import constant, orthogonal
from flax.training.train_state import TrainState
from jax import vmap
from pymoo.util.ref_dirs import get_reference_directions

from crazy_rl.multi_agent.jax.base_parallel_env import State
from crazy_rl.multi_agent.jax.catch import Catch  # noqa
from crazy_rl.multi_agent.jax.escort import Escort  # noqa
from crazy_rl.multi_agent.jax.surround import Surround  # noqa
from crazy_rl.utils.jax_wrappers import (
    AddIDToObs,
    AutoReset,
    ClipActions,
    LinearizeReward,
    LogWrapper,
    NormalizeObservation,
    NormalizeVecReward,
    VecEnv,
)


def parse_args():
    # fmt: off
    parser = argparse.ArgumentParser()
    parser.add_argument("--exp-name", type=str, default=os.path.basename(__file__).rstrip(".py"),
                        help="the name of this experiment")
    parser.add_argument("--seed", type=int, default=1,
                        help="seed of the experiment")
    parser.add_argument("--debug", type=lambda x: bool(strtobool(x)), default=False, nargs="?", const=True, help="run in debug mode")

    # Algorithm specific arguments
    parser.add_argument("--num-envs", type=int, default=128, help="the number of parallel environments")
    parser.add_argument("--num-steps", type=int, default=10, help="the number of steps per epoch (higher batch size should be better)")
    parser.add_argument("--total-timesteps", type=int, default=3e6,
                        help="total timesteps of the experiments")
    parser.add_argument("--update-epochs", type=int, default=2, help="the number epochs to update the policy")
    parser.add_argument("--num-minibatches", type=int, default=2, help="the number of minibatches (keep small in MARL)")
    parser.add_argument("--gamma", type=float, default=0.99,
                        help="the discount factor gamma")
    parser.add_argument("--lr", type=float, default=1e-3,
                        help="the learning rate of the policy network optimizer")
    parser.add_argument("--gae-lambda", type=float, default=0.99,
                        help="the lambda for the generalized advantage estimation")
    parser.add_argument("--clip-eps", type=float, default=0.2,
                        help="the epsilon for clipping in the policy objective")
    parser.add_argument("--ent-coef", type=float, default=0.0,
                        help="the coefficient for the entropy bonus")
    parser.add_argument("--vf-coef", type=float, default=0.8,
                        help="the coefficient for the value function loss")
    parser.add_argument("--max-grad-norm", type=float, default=0.5,
                        help="the maximum norm for the gradient clipping")
    parser.add_argument("--activation", type=str, default="tanh",
                        help="the activation function for the neural networks")
    parser.add_argument("--anneal-lr", type=lambda x: bool(strtobool(x)), default=True, nargs="?", const=True,
                        help="whether to anneal the learning rate linearly")

    args = parser.parse_args()
    # fmt: on
    return args


class Actor(nn.Module):
    action_dim: Sequence[int]
    activation: str = "tanh"

    @nn.compact
    def __call__(self, local_obs_and_id: jnp.ndarray):
        if self.activation == "relu":
            activation = nn.relu
        else:
            activation = nn.tanh
        actor_mean = nn.Dense(256, kernel_init=orthogonal(np.sqrt(2)), bias_init=constant(0.0))(local_obs_and_id)
        actor_mean = activation(actor_mean)
        actor_mean = nn.Dense(256, kernel_init=orthogonal(np.sqrt(2)), bias_init=constant(0.0))(actor_mean)
        actor_mean = activation(actor_mean)
        actor_mean = nn.Dense(self.action_dim, kernel_init=orthogonal(0.01), bias_init=constant(0.0))(actor_mean)
        actor_logtstd = self.param("log_std", nn.initializers.zeros, (self.action_dim,))
        pi: MultivariateNormalDiag = distrax.MultivariateNormalDiag(actor_mean, jnp.exp(actor_logtstd))
        return pi


class Critic(nn.Module):
    activation: str = "tanh"

    @nn.compact
    def __call__(self, global_obs: jnp.ndarray):
        if self.activation == "relu":
            activation = nn.relu
        else:
            activation = nn.tanh

        critic = nn.Dense(256, kernel_init=orthogonal(np.sqrt(2)), bias_init=constant(0.0))(global_obs)
        critic = activation(critic)
        critic = nn.Dense(256, kernel_init=orthogonal(np.sqrt(2)), bias_init=constant(0.0))(critic)
        critic = activation(critic)
        critic = nn.Dense(1, kernel_init=orthogonal(1.0), bias_init=constant(0.0))(critic)

        return jnp.squeeze(critic, axis=-1)


class Transition(NamedTuple):
    terminated: jnp.ndarray
    joint_actions: jnp.ndarray  # shape is (num_envs, num_agents, action_dim)
    value: jnp.ndarray
    reward: jnp.ndarray
    log_prob: jnp.ndarray
    obs: jnp.ndarray  # shape is (num_envs, num_agents, obs_dim)
    global_obs: jnp.ndarray  # shape is (num_envs, global_obs_dim)
    info: jnp.ndarray


def make_train(args):
    num_updates = args.total_timesteps // args.num_steps // args.num_envs
    minibatch_size = args.num_envs * args.num_steps // args.num_minibatches

    def linear_schedule(count):
        frac = 1.0 - (count // (args.num_minibatches * args.update_epochs)) / num_updates
        return args.lr * frac

    def train(key: chex.PRNGKey, weights: jnp.ndarray):
<<<<<<< HEAD
        num_drones = 2
=======
        num_drones = 8
>>>>>>> d7c075cf
        env = Surround(
            num_drones=num_drones,
            init_flying_pos=jnp.array(
                [
                    [0.0, 0.0, 1.0],
                    [0.0, 1.0, 1.0],
<<<<<<< HEAD
                    # [1.0, 0.0, 1.0],
                    # [1.0, 2.0, 2.0],
                    # [2.0, 0.5, 1.0],
                    # [2.0, 2.5, 2.0],
                    # [2.0, 1.0, 2.5],
                    # [0.5, 0.5, 0.5],
=======
                    [1.0, 0.0, 1.0],
                    [1.0, 2.0, 2.0],
                    [2.0, 0.5, 1.0],
                    [2.0, 2.5, 2.0],
                    [2.0, 1.0, 2.5],
                    [0.5, 0.5, 0.5],
>>>>>>> d7c075cf
                ]
            ),
            target_location=jnp.array([1.0, 1.0, 2.0]),
            multi_obj=True,
            size=5,
            # target_speed=0.15,
            # final_target_location=jnp.array([-2.0, -2.0, 1.0]),
        )

        env = ClipActions(env)
        env = NormalizeObservation(env)
        env = AddIDToObs(env, num_drones)
        # env = LogWrapper(env, reward_dim=2)
        env = LinearizeReward(env, weights)
        env = AutoReset(env)  # Auto reset the env when done, stores additional info in the dict
        env = VecEnv(env)  # vmaps the env public methods
        env = NormalizeVecReward(env, args.gamma)

        # Initial reset to have correct dimensions in the observations
        obs, info, state = env.reset(key=jax.random.PRNGKey(args.seed))

        # INIT NETWORKS
        actor = Actor(env.action_space(0).shape[0], activation=args.activation)
        critic = Critic(activation=args.activation)
        key, actor_key, critic_key = jax.random.split(key, 3)
        dummy_local_obs_and_id = jnp.zeros(env.observation_space(0).shape[0] + num_drones)
        dummy_global_obs = jnp.zeros(env.state(state).shape)
        actor_params = actor.init(actor_key, dummy_local_obs_and_id)
        critic_params = critic.init(critic_key, dummy_global_obs)
        if args.anneal_lr:
            tx = optax.chain(
                optax.clip_by_global_norm(args.max_grad_norm),
                optax.adam(learning_rate=linear_schedule, eps=1e-5),
            )
        else:
            tx = optax.chain(
                optax.clip_by_global_norm(args.max_grad_norm),
                optax.adam(args.lr, eps=1e-5),
            )

        actor_train_state = TrainState.create(
            apply_fn=actor.apply,
            params=actor_params,
            tx=tx,
        )

        critic_train_state = TrainState.create(
            apply_fn=critic.apply,
            params=critic_params,
            tx=tx,
        )

        def _ma_get_pi(params, obs: jnp.ndarray):
            """Gets the actions for all agents in all the envs at once. This is done with a for loop because distrax does not like vmapping."""
            return [actor.apply(params, obs[:, i, :]) for i in range(num_drones)]

        def _ma_sample_and_log_prob_from_pi(pi: List[MultivariateNormalDiag], key: chex.PRNGKey):
            """Samples actions for all agents in all the envs at once. This is done with a for loop because distrax does not like vmapping.

            Args:
                pi (List[MultivariateNormalDiag]): List of distrax distributions for agent actions (batched over envs)
                key (chex.PRNGKey): PRNGKey to use for sampling: size should be (num_agents, 2)
            """
            return [pi[i].sample_and_log_prob(seed=key[i]) for i in range(num_drones)]

        # Batch get value for parallel envs
        vmapped_get_value = vmap(critic.apply, in_axes=(None, 0))

        # INIT ENV
        key, subkeys = jax.random.split(key)
        reset_rngs = jax.random.split(subkeys, args.num_envs)
        obs, info, env_states = env.reset(reset_rngs)

        # TRAIN LOOP
        def _update_step(runner_state: Tuple[TrainState, TrainState, chex.Array, State, chex.PRNGKey], unused):
            # COLLECT TRAJECTORIES
            def _env_step(runner_state, unused):
                actor_state, critic_state, obs, env_states, key = runner_state
                last_obs = obs

                # SELECT ACTION
                key, subkey = jax.random.split(key)
                # pi contains the normal distributions for each drones, batched (num_drones x  Distribution(num_envs, action_dim))
                pi = _ma_get_pi(actor_state.params, obs)
                action_keys = jax.random.split(subkey, num_drones)
                # for each env:
                #   for each agent:
                #       sample an action
                actions, log_probs = zip(*_ma_sample_and_log_prob_from_pi(pi, action_keys))
                actions = jnp.array(actions)
                log_probs = jnp.array(log_probs)
                log_probs = log_probs.transpose()  # (num_envs, num_drones) for storage
                joint_actions = actions.transpose((1, 0, 2))  # (num_envs, num_drones, action_dim) for storage

                # CRITIC STEP
                global_obss = env.state(env_states)
                values = vmapped_get_value(critic_state.params, global_obss)

                # STEP ENV
                key, subkey = jax.random.split(key)
                keys_step = jax.random.split(subkey, args.num_envs)
                obs, rewards, terminateds, truncateds, info, env_states = env.step(
                    env_states, joint_actions, jnp.stack(keys_step)
                )
                reward = rewards.sum(axis=-1)  # team reward
                terminated = jnp.logical_or(
                    jnp.any(terminateds, axis=-1), jnp.any(truncateds, axis=-1)
                )  # TODO handle truncations
                transition = Transition(
                    terminated=terminated,  # num_envs
                    joint_actions=joint_actions,  # (num_envs, num_drones, action_dim)
                    value=values,  # num_envs
                    reward=reward,  # num_envs
                    log_prob=log_probs,  # (num_envs, num_drones)
                    obs=last_obs,  # (num_envs, num_drones, obs_dim)
                    global_obs=global_obss,  # (num_envs, global_obs_dim)
                    info=info,  # dict containing fields of size (num_envs, ...)
                )

                runner_state = (actor_state, critic_state, obs, env_states, key)
                return runner_state, transition

            runner_state, traj_batch = jax.lax.scan(_env_step, runner_state, None, args.num_steps)

            # CALCULATE ADVANTAGE
            actor_train_state, critic_train_state, obs, env_states, key = runner_state
            global_obss = env.state(env_states)
            # TODO global_obss should be based on last obs, not current obs if truncated
            last_val = critic.apply(critic_train_state.params, global_obss)

            def _calculate_gae(traj_batch, last_val):
                def _get_advantages(gae_and_next_value, transition):
                    gae, next_value = gae_and_next_value
                    done, value, reward = (
                        transition.terminated,
                        transition.value,
                        transition.reward,
                    )
                    delta = reward + args.gamma * next_value * (1 - done) - value
                    gae = delta + args.gamma * args.gae_lambda * (1 - done) * gae
                    return (gae, value), gae

                _, advantages = jax.lax.scan(
                    _get_advantages,
                    (jnp.zeros_like(last_val), last_val),
                    traj_batch,
                    reverse=True,
                    unroll=16,
                )
                return advantages, advantages + traj_batch.value

            advantages, targets = _calculate_gae(traj_batch, last_val)

            # UPDATE NETWORK
            def _update_epoch(update_state, unused):
                def _update_minbatch(actor_critic_train_state, batch_info):
                    actor_train_state, critic_train_state = actor_critic_train_state
                    traj_batch, advantages, targets = batch_info

                    def _loss_fn(actor_params, critic_params, traj_batch, gae, targets):
                        # Batch values are in shape (batch_size, num_drones, ...)

                        # RERUN NETWORK
                        pi = _ma_get_pi(
                            actor_params, traj_batch.obs
                        )  # this is a list of distributions with batch_shape of minibatch_size and event shape of action_dim
                        new_value = vmapped_get_value(critic_params, traj_batch.global_obs)
                        # MA Log Prob: shape (num_drones, minibatch_size)
                        new_log_probs = jnp.array(
                            [pi[i].log_prob(traj_batch.joint_actions[:, i, :]) for i in range(num_drones)]
                        )
                        new_log_probs = new_log_probs.transpose()  # (minibatch_size, num_drones)

                        # Normalizes advantage (trick)
                        gae = (gae - gae.mean()) / (gae.std() + 1e-8)
                        gae = gae.reshape((-1, 1))  # (minibatch_size, 1)

                        # CALCULATE VALUE LOSS
                        value_pred_clipped = traj_batch.value + (new_value - traj_batch.value).clip(
                            -args.clip_eps, args.clip_eps
                        )
                        value_losses = jnp.square(new_value - targets)
                        value_losses_clipped = jnp.square(value_pred_clipped - targets)
                        value_loss = 0.5 * jnp.maximum(value_losses, value_losses_clipped).mean()

                        # CALCULATE ACTOR LOSS FOR ALL AGENTS, AGGREGATE LOSS (sum)
                        logratio = new_log_probs - traj_batch.log_prob
                        ratio = jnp.exp(logratio)
                        approx_kl = ((ratio - 1) - logratio).mean()
                        loss_actor1 = -ratio * gae
                        loss_actor2 = -jnp.clip(ratio, 1.0 - args.clip_eps, 1.0 + args.clip_eps) * gae
                        loss_per_agent = jnp.maximum(loss_actor1, loss_actor2).mean(0)  # mean across minibatch
                        loss_actors = jnp.sum(loss_per_agent)  # sum across agents

                        entropies = jnp.array([p.entropy().mean() for p in pi])
                        entropy = entropies.mean()  # TODO check how to aggregate entropies

                        total_loss = loss_actors + args.vf_coef * value_loss - args.ent_coef * entropy
                        return total_loss, (value_loss, loss_actors, entropy, approx_kl)

                    grad_fn = jax.value_and_grad(_loss_fn, argnums=(0, 1), has_aux=True)
                    total_loss_and_debug, grads = grad_fn(
                        actor_train_state.params, critic_train_state.params, traj_batch, advantages, targets
                    )
                    actor_train_state = actor_train_state.apply_gradients(grads=grads[0])
                    critic_train_state = critic_train_state.apply_gradients(grads=grads[1])
                    return (actor_train_state, critic_train_state), total_loss_and_debug

                actor_train_state, critic_train_state, traj_batch, advantages, targets, key = update_state
                key, subkey = jax.random.split(key)
                batch_size = minibatch_size * args.num_minibatches
                assert (
                    batch_size == args.num_steps * args.num_envs
                ), "batch size must be equal to number of steps * number of envs"
                permutation = jax.random.permutation(subkey, batch_size)
                batch = (traj_batch, advantages, targets)
                # flattens the num_steps and num_envs dimensions into batch_size; keeps the other dimensions untouched (num_drones, obs_dim, ...)
                batch = jax.tree_util.tree_map(lambda x: x.reshape((batch_size,) + x.shape[2:]), batch)
                # shuffles the full batch using permutations
                shuffled_batch = jax.tree_util.tree_map(lambda x: jnp.take(x, permutation, axis=0), batch)
                # Slices the shuffled batch into num_minibatches
                minibatches = jax.tree_util.tree_map(
                    lambda x: jnp.reshape(x, [args.num_minibatches, -1] + list(x.shape[1:])),
                    shuffled_batch,
                )
                actor_critic_state, total_loss_and_debug = jax.lax.scan(
                    _update_minbatch, (actor_train_state, critic_train_state), minibatches
                )
                update_state = (actor_critic_state[0], actor_critic_state[1], traj_batch, advantages, targets, key)
                return update_state, total_loss_and_debug

            update_state = (actor_train_state, critic_train_state, traj_batch, advantages, targets, key)
            update_state, loss_info = jax.lax.scan(_update_epoch, update_state, None, args.update_epochs)

            # Updates the train states (don't forget)
            actor_train_state = update_state[0]
            critic_train_state = update_state[1]
            key = update_state[-1]
            metric = [] # traj_batch.info

            # Careful, metric has a shape of (num_steps, num_envs) and loss_info has a shape of (update_epochs, num_minibatches)
            # losses = (
            #     loss_info[0],
            #     loss_info[1][0],
            #     loss_info[1][1],
            #     loss_info[1][2],
            #     loss_info[1][3],
            # )
            # metric["total_loss"] = losses[0]
            # metric["value_loss"] = losses[1]
            # metric["actor_loss"] = losses[2]
            # metric["entropy"] = losses[3]
            # metric["approx_kl"] = losses[4]

            # if args.debug:
            #
            #     def callback(info, loss):
            #         print(f"total loss: {loss[0].mean()}")
            #         print(f"value loss: {loss[1].mean()}")
            #         print(f"actor loss: {loss[2].mean()}")
            #         print(f"entropy: {loss[3].mean()}")
            #         print(f"approx kl: {loss[4].mean()}")
            #         return_values = info["returned_episode_returns"][info["returned_episode"]]
            #         length = info["returned_episode_lengths"][info["returned_episode"]]
            #         timesteps_when_done = info["timestep"][info["returned_episode"]] * args.num_envs
            #         total_timesteps = info["total_timestep"][-1].sum()
            #         if len(timesteps_when_done) > 0:
            #             print(
            #                 f"global step={timesteps_when_done[0]}, episodic return={return_values.mean()}, length={length.mean()}"
            #             )
            #         print(f"==== total timesteps: {total_timesteps}")
            #
            #     jax.debug.callback(callback, metric, losses)

            runner_state = (actor_train_state, critic_train_state, obs, env_states, key)
            return runner_state, metric

        key, subkey = jax.random.split(key)
        runner_state = (actor_train_state, critic_train_state, obs, env_states, subkey)
        runner_state, metric = jax.lax.scan(_update_step, runner_state, None, num_updates)
        return {"runner_state": runner_state, "metrics": metric}

    return train


def save_actor(actor_state, pathname: str = "actor"):
    directory = epath.Path("trained_model")
    actor_dir = directory / pathname
    print("Saving actor to ", actor_dir)
    ckptr = orbax.checkpoint.PyTreeCheckpointer()
    ckptr.save(actor_dir, actor_state, force=True)


# Taken from MORL-Baselines
def equally_spaced_weights(dim: int, n: int, seed: int = 42) -> List[np.ndarray]:
    """Generate weight vectors that are equally spaced in the weight simplex.

    It uses the Riesz s-Energy method from pymoo: https://pymoo.org/misc/reference_directions.html

    Args:
        dim: size of the weight vector
        n: number of weight vectors to generate
        seed: random seed
    """
    return list(get_reference_directions("energy", dim, n, seed=seed))


def multi_obj(args):
<<<<<<< HEAD
    NUM_WEIGHTS = 5
    weights = jnp.array(equally_spaced_weights(2, NUM_WEIGHTS))
    # weights = jnp.array(
    #     [
    #         [0.96, 0.04],
    #         [0.97, 0.03],
    #         [0.975, 0.025],
    #         [0.98, 0.02],
    #         [0.99, 0.01],
    #     ]
    # )
    for i in range(10):
        start_time = time.time()
        train_vjit = jax.jit(jax.vmap(make_train(args), in_axes=(None, 0)))  # vmaps over the weights
        print(jax.devices())
        rng = jax.random.PRNGKey(args.seed)
        weights = jax.device_put(weights, jax.devices()[0])
        out = jax.block_until_ready(train_vjit(rng, weights))

        print(f"total time: {time.time() - start_time}")
        print(f"SPS: {args.total_timesteps *  NUM_WEIGHTS/ (time.time() - start_time)}")
=======
    NUM_WEIGHTS = 10
    weights = jnp.array(equally_spaced_weights(2, NUM_WEIGHTS))
    weights = jnp.array(
        [
            [0.96, 0.04],
            [0.97, 0.03],
            [0.975, 0.025],
            [0.98, 0.02],
            [0.99, 0.01],
        ]
    )

    rng = jax.random.PRNGKey(args.seed)
    start_time = time.time()
    train_vjit = jax.jit(
        jax.vmap(make_train(args), in_axes=(None, 0)),  # vmaps over the weights
    )
    out = jax.block_until_ready(train_vjit(rng, weights))  # noqa
    print(f"total time: {time.time() - start_time}")
    print(f"SPS: {args.total_timesteps *  NUM_WEIGHTS/ (time.time() - start_time)}")
>>>>>>> d7c075cf

    # for i in range(len(weights)):
    # Plotting online Pareto front
    # returns = out["metrics"]["returned_episode_returns"][i]
    # returns = returns.mean(-2)  # agg over envs
    # returns = returns.reshape((-1, 2))  # flatten
    # returns = returns[jnp.all(returns != 0.0, axis=1)]  # remove zeros
    # returns = returns[-1]
    # plt.scatter(returns[0], returns[1], label="weight=" + str(weights[i]))

    # vmapped TrainStates are TrainStates of arrays (not arrays of TrainStates), so we need to extract the ith element
<<<<<<< HEAD
    #     actor_i = jax.tree_map(lambda x: x[i], out["runner_state"][0])
    #     save_actor(actor_i, pathname="actor_" + str(weights[i]))
=======
    # actor_i = jax.tree_map(lambda x: x[i], out["runner_state"][0])
    # save_actor(actor_i, pathname="actor_" + str(weights[i]))
>>>>>>> d7c075cf

    # plt.title("Online pareto front")
    # plt.ylabel("far_from_others")
    # plt.xlabel("close_to_target")
    # plt.legend()
    # plt.show()


if __name__ == "__main__":
    args = parse_args()

    multi_obj(args)<|MERGE_RESOLUTION|>--- conflicted
+++ resolved
@@ -139,32 +139,19 @@
         return args.lr * frac
 
     def train(key: chex.PRNGKey, weights: jnp.ndarray):
-<<<<<<< HEAD
         num_drones = 2
-=======
-        num_drones = 8
->>>>>>> d7c075cf
         env = Surround(
             num_drones=num_drones,
             init_flying_pos=jnp.array(
                 [
                     [0.0, 0.0, 1.0],
                     [0.0, 1.0, 1.0],
-<<<<<<< HEAD
                     # [1.0, 0.0, 1.0],
                     # [1.0, 2.0, 2.0],
                     # [2.0, 0.5, 1.0],
                     # [2.0, 2.5, 2.0],
                     # [2.0, 1.0, 2.5],
                     # [0.5, 0.5, 0.5],
-=======
-                    [1.0, 0.0, 1.0],
-                    [1.0, 2.0, 2.0],
-                    [2.0, 0.5, 1.0],
-                    [2.0, 2.5, 2.0],
-                    [2.0, 1.0, 2.5],
-                    [0.5, 0.5, 0.5],
->>>>>>> d7c075cf
                 ]
             ),
             target_location=jnp.array([1.0, 1.0, 2.0]),
@@ -177,7 +164,7 @@
         env = ClipActions(env)
         env = NormalizeObservation(env)
         env = AddIDToObs(env, num_drones)
-        # env = LogWrapper(env, reward_dim=2)
+        env = LogWrapper(env, reward_dim=2)
         env = LinearizeReward(env, weights)
         env = AutoReset(env)  # Auto reset the env when done, stores additional info in the dict
         env = VecEnv(env)  # vmaps the env public methods
@@ -403,41 +390,41 @@
             actor_train_state = update_state[0]
             critic_train_state = update_state[1]
             key = update_state[-1]
-            metric = [] # traj_batch.info
+            metric = traj_batch.info
 
             # Careful, metric has a shape of (num_steps, num_envs) and loss_info has a shape of (update_epochs, num_minibatches)
-            # losses = (
-            #     loss_info[0],
-            #     loss_info[1][0],
-            #     loss_info[1][1],
-            #     loss_info[1][2],
-            #     loss_info[1][3],
-            # )
+            losses = (
+                loss_info[0],
+                loss_info[1][0],
+                loss_info[1][1],
+                loss_info[1][2],
+                loss_info[1][3],
+            )
             # metric["total_loss"] = losses[0]
             # metric["value_loss"] = losses[1]
             # metric["actor_loss"] = losses[2]
             # metric["entropy"] = losses[3]
             # metric["approx_kl"] = losses[4]
 
-            # if args.debug:
-            #
-            #     def callback(info, loss):
-            #         print(f"total loss: {loss[0].mean()}")
-            #         print(f"value loss: {loss[1].mean()}")
-            #         print(f"actor loss: {loss[2].mean()}")
-            #         print(f"entropy: {loss[3].mean()}")
-            #         print(f"approx kl: {loss[4].mean()}")
-            #         return_values = info["returned_episode_returns"][info["returned_episode"]]
-            #         length = info["returned_episode_lengths"][info["returned_episode"]]
-            #         timesteps_when_done = info["timestep"][info["returned_episode"]] * args.num_envs
-            #         total_timesteps = info["total_timestep"][-1].sum()
-            #         if len(timesteps_when_done) > 0:
-            #             print(
-            #                 f"global step={timesteps_when_done[0]}, episodic return={return_values.mean()}, length={length.mean()}"
-            #             )
-            #         print(f"==== total timesteps: {total_timesteps}")
-            #
-            #     jax.debug.callback(callback, metric, losses)
+            if args.debug:
+
+                def callback(info, loss):
+                    print(f"total loss: {loss[0].mean()}")
+                    print(f"value loss: {loss[1].mean()}")
+                    print(f"actor loss: {loss[2].mean()}")
+                    print(f"entropy: {loss[3].mean()}")
+                    print(f"approx kl: {loss[4].mean()}")
+                    return_values = info["returned_episode_returns"][info["returned_episode"]]
+                    length = info["returned_episode_lengths"][info["returned_episode"]]
+                    timesteps_when_done = info["timestep"][info["returned_episode"]] * args.num_envs
+                    total_timesteps = info["total_timestep"][-1].sum()
+                    if len(timesteps_when_done) > 0:
+                        print(
+                            f"global step={timesteps_when_done[0]}, episodic return={return_values.mean()}, length={length.mean()}"
+                        )
+                    print(f"==== total timesteps: {total_timesteps}")
+
+                jax.debug.callback(callback, metric, losses)
 
             runner_state = (actor_train_state, critic_train_state, obs, env_states, key)
             return runner_state, metric
@@ -473,7 +460,6 @@
 
 
 def multi_obj(args):
-<<<<<<< HEAD
     NUM_WEIGHTS = 5
     weights = jnp.array(equally_spaced_weights(2, NUM_WEIGHTS))
     # weights = jnp.array(
@@ -485,29 +471,6 @@
     #         [0.99, 0.01],
     #     ]
     # )
-    for i in range(10):
-        start_time = time.time()
-        train_vjit = jax.jit(jax.vmap(make_train(args), in_axes=(None, 0)))  # vmaps over the weights
-        print(jax.devices())
-        rng = jax.random.PRNGKey(args.seed)
-        weights = jax.device_put(weights, jax.devices()[0])
-        out = jax.block_until_ready(train_vjit(rng, weights))
-
-        print(f"total time: {time.time() - start_time}")
-        print(f"SPS: {args.total_timesteps *  NUM_WEIGHTS/ (time.time() - start_time)}")
-=======
-    NUM_WEIGHTS = 10
-    weights = jnp.array(equally_spaced_weights(2, NUM_WEIGHTS))
-    weights = jnp.array(
-        [
-            [0.96, 0.04],
-            [0.97, 0.03],
-            [0.975, 0.025],
-            [0.98, 0.02],
-            [0.99, 0.01],
-        ]
-    )
-
     rng = jax.random.PRNGKey(args.seed)
     start_time = time.time()
     train_vjit = jax.jit(
@@ -516,7 +479,6 @@
     out = jax.block_until_ready(train_vjit(rng, weights))  # noqa
     print(f"total time: {time.time() - start_time}")
     print(f"SPS: {args.total_timesteps *  NUM_WEIGHTS/ (time.time() - start_time)}")
->>>>>>> d7c075cf
 
     # for i in range(len(weights)):
     # Plotting online Pareto front
@@ -528,13 +490,8 @@
     # plt.scatter(returns[0], returns[1], label="weight=" + str(weights[i]))
 
     # vmapped TrainStates are TrainStates of arrays (not arrays of TrainStates), so we need to extract the ith element
-<<<<<<< HEAD
     #     actor_i = jax.tree_map(lambda x: x[i], out["runner_state"][0])
     #     save_actor(actor_i, pathname="actor_" + str(weights[i]))
-=======
-    # actor_i = jax.tree_map(lambda x: x[i], out["runner_state"][0])
-    # save_actor(actor_i, pathname="actor_" + str(weights[i]))
->>>>>>> d7c075cf
 
     # plt.title("Online pareto front")
     # plt.ylabel("far_from_others")
